--- conflicted
+++ resolved
@@ -9,58 +9,9 @@
 from cogents_core.utils import get_logger
 from pydantic import BaseModel, Field
 
-<<<<<<< HEAD
 from alithia.models import ArxivPaper
 
 logger = get_logger(__name__)
-=======
-logger = get_logger(__name__)
-
-
-class ArxivPaper(BaseModel):
-    """Represents an ArXiv paper with all relevant metadata."""
-
-    title: str
-    summary: str
-    authors: List[str]
-    arxiv_id: str
-    pdf_url: str
-    code_url: Optional[str] = None
-    affiliations: Optional[List[str]] = None
-    tldr: Optional[str] = None
-    score: Optional[float] = None
-    published_date: Optional[datetime] = None
-    tex: Optional[Dict[str, str]] = None  # Store extracted LaTeX content
-    arxiv_result: Optional[Any] = Field(
-        default=None, exclude=True
-    )  # Store original arxiv.Result object for source access
-
-    @classmethod
-    def from_arxiv_result(cls, paper_result) -> "ArxivPaper":
-        """Create ArxivPaper from arxiv.Result object."""
-        arxiv_id = re.sub(r"v\d+$", "", paper_result.get_short_id())
-
-        # Validate that we have essential fields
-        if not paper_result.title or not paper_result.summary:
-            logger.warning(f"Skipping paper with missing title or summary: {arxiv_id}")
-            return None
-
-        return cls(
-            title=paper_result.title.strip(),
-            summary=paper_result.summary.strip(),
-            authors=[author.name for author in paper_result.authors],
-            arxiv_id=arxiv_id,
-            pdf_url=paper_result.pdf_url,
-            published_date=paper_result.published,
-            arxiv_result=paper_result,  # Store the original result object
-        )
-
-    def download_source(self, dirpath: str) -> str:
-        """Download source files for the paper."""
-        if self.arxiv_result is None:
-            raise AttributeError("Cannot download source: no arxiv_result available")
-        return self.arxiv_result.download_source(dirpath=dirpath)
->>>>>>> a1da6675
 
 
 class ScoredPaper(BaseModel):
